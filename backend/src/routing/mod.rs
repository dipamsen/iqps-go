--- conflicted
+++ resolved
@@ -152,11 +152,7 @@
         tracing::error!("An error occured: {}", self.0);
 
         BackendResponse::<()>::error(
-<<<<<<< HEAD
-            "An internal server error occured. Please try again later.".to_string(),
-=======
             "An internal server error occured. Please try again later.".into(),
->>>>>>> 6e676f38
             StatusCode::INTERNAL_SERVER_ERROR,
         )
         .into_response()
