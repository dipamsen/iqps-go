services:
  iqps-backend:
    image: metakgporg/iqps-backend
    container_name: iqps-backend
    build: .
    restart: always
    env_file:
      - .env
    networks:
      metaploy-network:
        aliases:
          - iqps-backend
      metaploy-private-network:
    volumes:
      - ./db:/db
      - nginx-config-volume:/etc/nginx/sites-enabled
      - odins-vault:/srv/static
<<<<<<< HEAD
    environment:
      - STATIC_FILES_URL=${STATIC_FILES_URL}
      - STATIC_FILES_STORAGE_LOCATION=${STATIC_FILES_STORAGE_LOCATION}
      - DB_NAME=${DB_NAME}
      - DB_HOST=${DB_HOST}
      - DB_PORT=${DB_PORT}
      - DB_USER=${DB_USER}
      - DB_PASSWORD=${DB_PASSWORD}
      - UPLOADED_QPS_PATH=${UPLOADED_QPS_PATH}
      - GH_CLIENT_ID=${GH_CLIENT_ID}
      - GH_PRIVATE_ID=${GH_PRIVATE_ID}
      - JWT_SECRET=${JWT_SECRET}
      - GH_ORG_NAME=${GH_ORG_NAME}
      - GH_ORG_TEAM_SLUG=${GH_ORG_TEAM_SLUG}
=======
>>>>>>> 3e5dbd5c

networks:
  metaploy-network:
    external: true
    name: metaploy-network
  metaploy-private-network:
    external: true
    name: metaploy-private-network

volumes:
  nginx-config-volume:
    external: true
    name: metaploy-nginx-config-volume
  odins-vault:
    external: true
    name: odins-vault<|MERGE_RESOLUTION|>--- conflicted
+++ resolved
@@ -15,23 +15,6 @@
       - ./db:/db
       - nginx-config-volume:/etc/nginx/sites-enabled
       - odins-vault:/srv/static
-<<<<<<< HEAD
-    environment:
-      - STATIC_FILES_URL=${STATIC_FILES_URL}
-      - STATIC_FILES_STORAGE_LOCATION=${STATIC_FILES_STORAGE_LOCATION}
-      - DB_NAME=${DB_NAME}
-      - DB_HOST=${DB_HOST}
-      - DB_PORT=${DB_PORT}
-      - DB_USER=${DB_USER}
-      - DB_PASSWORD=${DB_PASSWORD}
-      - UPLOADED_QPS_PATH=${UPLOADED_QPS_PATH}
-      - GH_CLIENT_ID=${GH_CLIENT_ID}
-      - GH_PRIVATE_ID=${GH_PRIVATE_ID}
-      - JWT_SECRET=${JWT_SECRET}
-      - GH_ORG_NAME=${GH_ORG_NAME}
-      - GH_ORG_TEAM_SLUG=${GH_ORG_TEAM_SLUG}
-=======
->>>>>>> 3e5dbd5c
 
 networks:
   metaploy-network:
