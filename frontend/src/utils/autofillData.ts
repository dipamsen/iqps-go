--- conflicted
+++ resolved
@@ -39,25 +39,12 @@
     }
 };
 
-<<<<<<< HEAD
-export function getCodefromCourse<K extends keyof typeof COURSE_CODE_MAP>(course: string): typeof COURSE_CODE_MAP[K] | null {
-    return Object.keys(COURSE_CODE_MAP).find((key) => COURSE_CODE_MAP[key] === course);
-};
-
-export const autofillData = (
-    filename: string
-): IQuestionPaper => {
-    // Split filename at underscores
-    const dotIndex = filename.lastIndexOf(".");
-    const filenameparts = filename.substring(0, dotIndex).split("_");
-=======
 interface IExtractedDetails {
     course_code: string | null,
     year: number | null,
     exam: Exam | null,
     semester: Semester | null
 }
->>>>>>> 93aef3ef
 
 function extractDetailsFromText(text: string): IExtractedDetails {
     // Extract the first 10 lines
