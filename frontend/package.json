{
  "name": "iqps-frontend",
  "version": "0.1.0",
  "description": "",
  "scripts": {
    "start": "vite",
    "dev": "vite",
    "build": "vite build",
    "serve": "vite preview"
  },
  "license": "MIT",
  "devDependencies": {
    "sass": "^1.70.0",
    "solid-devtools": "^0.29.2",
    "typescript": "^5.3.3",
    "vite": "^4.5.3",
    "vite-plugin-solid": "^2.8.2"
  },
  "dependencies": {
    "@solid-primitives/keyboard": "^1.2.8",
    "@solidjs/router": "^0.13.2",
    "@thisbeyond/solid-select": "^0.14.0",
    "@vercel/analytics": "^1.2.0",
    "canvas": "^2.11.2",
    "pdf-lib": "^1.17.1",
    "pdfjs-dist": "^4.3.136",
    "rollup-plugin-copy": "^3.5.0",
    "solid-icons": "^1.1.0",
    "solid-js": "^1.8.11",
<<<<<<< HEAD
    "solid-toast": "^0.5.0"
  },
  "packageManager": "pnpm@9.1.4+sha512.9df9cf27c91715646c7d675d1c9c8e41f6fce88246f1318c1aa6a1ed1aeb3c4f032fcdf4ba63cc69c4fe6d634279176b5358727d8f2cc1e65b65f43ce2f8bfb0"
=======
    "solid-toast": "^0.5.0",
    "tesseract.js": "^5.1.0"
  }
>>>>>>> 93aef3ef
}<|MERGE_RESOLUTION|>--- conflicted
+++ resolved
@@ -27,13 +27,7 @@
     "rollup-plugin-copy": "^3.5.0",
     "solid-icons": "^1.1.0",
     "solid-js": "^1.8.11",
-<<<<<<< HEAD
-    "solid-toast": "^0.5.0"
-  },
-  "packageManager": "pnpm@9.1.4+sha512.9df9cf27c91715646c7d675d1c9c8e41f6fce88246f1318c1aa6a1ed1aeb3c4f032fcdf4ba63cc69c4fe6d634279176b5358727d8f2cc1e65b65f43ce2f8bfb0"
-=======
     "solid-toast": "^0.5.0",
     "tesseract.js": "^5.1.0"
   }
->>>>>>> 93aef3ef
 }