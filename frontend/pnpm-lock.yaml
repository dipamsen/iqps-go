--- conflicted
+++ resolved
@@ -19,10 +19,7 @@
         version: 0.14.0(solid-js@1.8.11)
       '@vercel/analytics':
         specifier: ^1.2.0
-<<<<<<< HEAD
         version: 1.2.0(react@18.3.1)
-=======
-        version: 1.2.0
       canvas:
         specifier: ^2.11.2
         version: 2.11.2
@@ -35,7 +32,6 @@
       rollup-plugin-copy:
         specifier: ^3.5.0
         version: 3.5.0
->>>>>>> 93aef3ef
       solid-icons:
         specifier: ^1.1.0
         version: 1.1.0(solid-js@1.8.11)
@@ -54,11 +50,7 @@
         version: 1.70.0
       solid-devtools:
         specifier: ^0.29.2
-<<<<<<< HEAD
-        version: 0.29.2(solid-js@1.8.11)(vite@4.5.3(sass@1.70.0))
-=======
         version: 0.29.2(solid-js@1.8.11)(vite@4.5.3(@types/node@20.14.2)(sass@1.70.0))
->>>>>>> 93aef3ef
       typescript:
         specifier: ^5.3.3
         version: 5.3.3
@@ -67,11 +59,7 @@
         version: 4.5.3(@types/node@20.14.2)(sass@1.70.0)
       vite-plugin-solid:
         specifier: ^2.8.2
-<<<<<<< HEAD
-        version: 2.8.2(solid-js@1.8.11)(vite@4.5.3(sass@1.70.0))
-=======
         version: 2.8.2(solid-js@1.8.11)(vite@4.5.3(@types/node@20.14.2)(sass@1.70.0))
->>>>>>> 93aef3ef
 
 packages:
 
@@ -869,14 +857,12 @@
     engines: {node: '>=6'}
     hasBin: true
 
-<<<<<<< HEAD
+  jsonfile@4.0.0:
+    resolution: {integrity: sha512-m6F1R3z8jjlf2imQHS2Qez5sjKWQzbuuhuJ/FKYFRZvPE3PuHcSMVZzfsLhGVOkfd20obL5SWEBew5ShlquNxg==}
+
   loose-envify@1.4.0:
     resolution: {integrity: sha512-lyuxPGr/Wfhrlem2CL/UcnUc1zcqKAImBDzukY7Y5F/yQiNdko6+fRLevlw1HgMySw7f611UIY408EtxRSoK3Q==}
     hasBin: true
-=======
-  jsonfile@4.0.0:
-    resolution: {integrity: sha512-m6F1R3z8jjlf2imQHS2Qez5sjKWQzbuuhuJ/FKYFRZvPE3PuHcSMVZzfsLhGVOkfd20obL5SWEBew5ShlquNxg==}
->>>>>>> 93aef3ef
 
   lru-cache@5.1.1:
     resolution: {integrity: sha512-KpNARQA3Iwv+jTA0utUVVbrh+Jlrr1Fv0e56GGzAFOXN7dk/FviaDW8LHmK52DlcH4WP2n6gI8vN1aesBFgo9w==}
@@ -1001,18 +987,16 @@
     resolution: {integrity: sha512-Kkpbhhdjw2qQs2O2DGX+8m5OVqEcbB9HRBvuYM9pgrjEFUg30A9LmXNlTAUj4S9kgtGyrMbTzVjH7E+s5Re2yg==}
     engines: {node: ^10 || ^12 || >=14}
 
-<<<<<<< HEAD
+  queue-microtask@1.2.3:
+    resolution: {integrity: sha512-NuaNSa6flKT5JaSYQzJok04JzTL1CA6aGhv5rfLW3PgqA+M2ChpZQnAC8h8i4ZFkBS8X5RqkDBHA7r4hej3K9A==}
+
   react@18.3.1:
     resolution: {integrity: sha512-wS+hAgJShR0KhEvPJArfuPVN1+Hz1t0Y6n5jLrGQbkb4urgPE/0Rve+1kMB1v/oWgHgm4WIcV+i7F2pTVj+2iQ==}
     engines: {node: '>=0.10.0'}
-=======
-  queue-microtask@1.2.3:
-    resolution: {integrity: sha512-NuaNSa6flKT5JaSYQzJok04JzTL1CA6aGhv5rfLW3PgqA+M2ChpZQnAC8h8i4ZFkBS8X5RqkDBHA7r4hej3K9A==}
 
   readable-stream@3.6.2:
     resolution: {integrity: sha512-9u/sniCrY3D5WdsERHzHE4G2YCXqoG5FTHUiCC4SIbr6XcLZBY05ya9EKjYek9O5xOAwjGq+1JdGBAS7Q9ScoA==}
     engines: {node: '>= 6'}
->>>>>>> 93aef3ef
 
   readdirp@3.6.0:
     resolution: {integrity: sha512-hOS089on8RduqdbhvQ5Z37A0ESjsqz6qnRcffsMU3495FuTdqSm+7bhJ29JvIOsBDEEnan5DPu9t3To9VRlMzA==}
@@ -1756,9 +1740,6 @@
     dependencies:
       '@babel/types': 7.22.5
 
-<<<<<<< HEAD
-  '@vercel/analytics@1.2.0(react@18.3.1)':
-=======
   '@types/fs-extra@8.1.5':
     dependencies:
       '@types/node': 20.14.2
@@ -1774,8 +1755,7 @@
     dependencies:
       undici-types: 5.26.5
 
-  '@vercel/analytics@1.2.0':
->>>>>>> 93aef3ef
+  '@vercel/analytics@1.2.0(react@18.3.1)':
     dependencies:
       server-only: 0.0.1
     optionalDependencies:
@@ -2078,16 +2058,14 @@
 
   json5@2.2.3: {}
 
-<<<<<<< HEAD
-  loose-envify@1.4.0:
-    dependencies:
-      js-tokens: 4.0.0
-    optional: true
-=======
   jsonfile@4.0.0:
     optionalDependencies:
       graceful-fs: 4.2.11
->>>>>>> 93aef3ef
+
+  loose-envify@1.4.0:
+    dependencies:
+      js-tokens: 4.0.0
+    optional: true
 
   lru-cache@5.1.1:
     dependencies:
@@ -2194,20 +2172,18 @@
       picocolors: 1.0.0
       source-map-js: 1.0.2
 
-<<<<<<< HEAD
+  queue-microtask@1.2.3: {}
+
   react@18.3.1:
     dependencies:
       loose-envify: 1.4.0
     optional: true
-=======
-  queue-microtask@1.2.3: {}
 
   readable-stream@3.6.2:
     dependencies:
       inherits: 2.0.4
       string_decoder: 1.3.0
       util-deprecate: 1.0.2
->>>>>>> 93aef3ef
 
   readdirp@3.6.0:
     dependencies:
@@ -2257,9 +2233,6 @@
 
   server-only@0.0.1: {}
 
-<<<<<<< HEAD
-  solid-devtools@0.29.2(solid-js@1.8.11)(vite@4.5.3(sass@1.70.0)):
-=======
   set-blocking@2.0.0: {}
 
   signal-exit@3.0.7: {}
@@ -2275,7 +2248,6 @@
   slash@3.0.0: {}
 
   solid-devtools@0.29.2(solid-js@1.8.11)(vite@4.5.3(@types/node@20.14.2)(sass@1.70.0)):
->>>>>>> 93aef3ef
     dependencies:
       '@babel/core': 7.23.7
       '@babel/plugin-syntax-typescript': 7.23.3(@babel/core@7.23.7)
@@ -2284,11 +2256,7 @@
       '@solid-devtools/shared': 0.13.1(solid-js@1.8.11)
       solid-js: 1.8.11
     optionalDependencies:
-<<<<<<< HEAD
-      vite: 4.5.3(sass@1.70.0)
-=======
       vite: 4.5.3(@types/node@20.14.2)(sass@1.70.0)
->>>>>>> 93aef3ef
     transitivePeerDependencies:
       - supports-color
 
@@ -2385,11 +2353,7 @@
 
   validate-html-nesting@1.2.2: {}
 
-<<<<<<< HEAD
-  vite-plugin-solid@2.8.2(solid-js@1.8.11)(vite@4.5.3(sass@1.70.0)):
-=======
   vite-plugin-solid@2.8.2(solid-js@1.8.11)(vite@4.5.3(@types/node@20.14.2)(sass@1.70.0)):
->>>>>>> 93aef3ef
     dependencies:
       '@babel/core': 7.23.7
       '@babel/preset-typescript': 7.23.3(@babel/core@7.23.7)
@@ -2398,13 +2362,8 @@
       merge-anything: 5.1.7
       solid-js: 1.8.11
       solid-refresh: 0.6.3(solid-js@1.8.11)
-<<<<<<< HEAD
-      vite: 4.5.3(sass@1.70.0)
-      vitefu: 0.2.5(vite@4.5.3(sass@1.70.0))
-=======
       vite: 4.5.3(@types/node@20.14.2)(sass@1.70.0)
       vitefu: 0.2.5(vite@4.5.3(@types/node@20.14.2)(sass@1.70.0))
->>>>>>> 93aef3ef
     transitivePeerDependencies:
       - supports-color
 
@@ -2417,12 +2376,6 @@
       '@types/node': 20.14.2
       fsevents: 2.3.3
       sass: 1.70.0
-<<<<<<< HEAD
-
-  vitefu@0.2.5(vite@4.5.3(sass@1.70.0)):
-    optionalDependencies:
-      vite: 4.5.3(sass@1.70.0)
-=======
 
   vitefu@0.2.5(vite@4.5.3(@types/node@20.14.2)(sass@1.70.0)):
     optionalDependencies:
@@ -2446,6 +2399,5 @@
   yallist@3.1.1: {}
 
   yallist@4.0.0: {}
->>>>>>> 93aef3ef
 
   zlibjs@0.3.1: {}